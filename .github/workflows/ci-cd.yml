name: Portfolio Services CI/CD Pipeline

on:
  push:
    branches: [ main, develop, caching-service ]
  pull_request:
    branches: [ main, develop ]

env:
  JAVA_VERSION: '21'
  MAVEN_OPTS: '-Xmx1024m'
  SPRING_PROFILES_ACTIVE: test

jobs:
  changes:
    name: Detect Service Changes
    runs-on: ubuntu-latest
    outputs:
      banking-service: ${{ steps.changes.outputs.banking-service }}
      analytics-service: ${{ steps.changes.outputs.analytics-service }}
    steps:
      - name: Checkout code
        uses: actions/checkout@v4
        with:
          fetch-depth: 0
          
      - name: Check for changes
        uses: dorny/paths-filter@v2
        id: changes
        with:
          filters: |
            banking-service:
              - 'spring-boot-microservices-demo/**'
              - '.github/workflows/ci-cd.yml'
            analytics-service:
              - 'account-analytics-service/**'
              - '.github/workflows/account-analytics-service.yml'

  build:
    name: Build Banking Service
    runs-on: ubuntu-latest
    needs: changes
    if: needs.changes.outputs.banking-service == 'true'
    
    steps:
    - name: Checkout code
      uses: actions/checkout@v4
      
    - name: Set up JDK ${{ env.JAVA_VERSION }}
      uses: actions/setup-java@v4
      with:
        java-version: ${{ env.JAVA_VERSION }}
        distribution: 'temurin'
        cache: maven
        
    - name: Cache Maven dependencies
      uses: actions/cache@v4
      with:
        path: ~/.m2
        key: ${{ runner.os }}-m2-${{ hashFiles('**/pom.xml') }}
        restore-keys: ${{ runner.os }}-m2
        
    - name: Compile application
      working-directory: ./spring-boot-microservices-demo
      run: mvn clean compile -B --no-transfer-progress
      
    - name: Upload build artifacts
      uses: actions/upload-artifact@v4
      with:
        name: build-artifacts
        path: spring-boot-microservices-demo/target/classes/
        retention-days: 1

  test:
    name: Run Banking Tests
    runs-on: ubuntu-latest
    needs: [changes, build]
    if: needs.changes.outputs.banking-service == 'true'
    
    strategy:
      matrix:
        test-type: [unit, integration]
    
    steps:
    - name: Checkout code
      uses: actions/checkout@v4
      
    - name: Set up JDK ${{ env.JAVA_VERSION }}
      uses: actions/setup-java@v4
      with:
        java-version: ${{ env.JAVA_VERSION }}
        distribution: 'temurin'
        cache: maven
        
    - name: Cache Maven dependencies
      uses: actions/cache@v4
      with:
        path: ~/.m2
        key: ${{ runner.os }}-m2-${{ hashFiles('**/pom.xml') }}
        restore-keys: ${{ runner.os }}-m2
        
    - name: Download build artifacts
      uses: actions/download-artifact@v4
      with:
        name: build-artifacts
        path: spring-boot-microservices-demo/target/classes/
        
    - name: Run Unit Tests
      if: matrix.test-type == 'unit'
      working-directory: ./spring-boot-microservices-demo
      run: |
        mvn test -B --no-transfer-progress \
          -Dtest='!**/*IT' \
          -DfailIfNoTests=false
          
    - name: Run Integration Tests
      if: matrix.test-type == 'integration'
      working-directory: ./spring-boot-microservices-demo
      run: |
        mvn verify -B --no-transfer-progress \
          -DskipUnitTests=true \
          -Dspring.profiles.active=test
          
    - name: Upload Test Reports
      if: always()
      uses: actions/upload-artifact@v4
      with:
        name: test-reports-${{ matrix.test-type }}
        path: |
          spring-boot-microservices-demo/target/surefire-reports/
          spring-boot-microservices-demo/target/failsafe-reports/
        retention-days: 7
        
    - name: Upload Coverage Reports
      if: matrix.test-type == 'integration'
      uses: actions/upload-artifact@v4
      with:
        name: coverage-reports
        path: spring-boot-microservices-demo/target/site/jacoco/
        retention-days: 7

  package:
    name: Package Banking Service
    runs-on: ubuntu-latest
    needs: [changes, build, test]
    if: |
      needs.changes.outputs.banking-service == 'true' &&
      github.event_name == 'push' && 
      (github.ref == 'refs/heads/main' || github.ref == 'refs/heads/develop')
    
    steps:
    - name: Checkout code
      uses: actions/checkout@v4
      
    - name: Set up JDK ${{ env.JAVA_VERSION }}
      uses: actions/setup-java@v4
      with:
        java-version: ${{ env.JAVA_VERSION }}
        distribution: 'temurin'
        cache: maven
        
    - name: Cache Maven dependencies
      uses: actions/cache@v4
      with:
        path: ~/.m2
        key: ${{ runner.os }}-m2-${{ hashFiles('**/pom.xml') }}
        restore-keys: ${{ runner.os }}-m2
        
    - name: Download build artifacts
      uses: actions/download-artifact@v4
      with:
        name: build-artifacts
        path: spring-boot-microservices-demo/target/classes/
        
    - name: Package application
      working-directory: ./spring-boot-microservices-demo
      run: |
        mvn package -B --no-transfer-progress \
          -DskipTests=true \
          -Dspring.profiles.active=prod
          
    - name: Upload JAR artifact
      uses: actions/upload-artifact@v4
      with:
        name: application-jar
        path: spring-boot-microservices-demo/target/*.jar
        retention-days: 30

  docker:
    name: Build Banking Docker Image
    runs-on: ubuntu-latest
    needs: [changes, package]
    if: |
      needs.changes.outputs.banking-service == 'true' &&
      github.event_name == 'push' && 
      (github.ref == 'refs/heads/main' || github.ref == 'refs/heads/develop')
    
    steps:
    - name: Checkout code
      uses: actions/checkout@v4
      
    - name: Download JAR artifact
      uses: actions/download-artifact@v4
      with:
        name: application-jar
        path: spring-boot-microservices-demo/target/
        
    - name: Set up Docker Buildx
      uses: docker/setup-buildx-action@v3
      
    - name: Log in to Docker Hub
      if: github.event_name == 'push' && github.ref == 'refs/heads/main' && secrets.DOCKER_HUB_USERNAME != '' && secrets.DOCKER_HUB_ACCESS_TOKEN != ''
      uses: docker/login-action@v3
      with:
        username: ${{ secrets.DOCKER_HUB_USERNAME }}
        password: ${{ secrets.DOCKER_HUB_ACCESS_TOKEN }}
        
    - name: Extract metadata
      id: meta
      uses: docker/metadata-action@v5
      with:
        images: |
          ${{ secrets.DOCKER_HUB_USERNAME != '' && secrets.DOCKER_HUB_USERNAME || 'local' }}/portfolio-banking-service
        tags: |
          type=ref,event=branch
          type=ref,event=pr
          type=sha,prefix=sha-
          type=raw,value=latest,enable={{is_default_branch}}
          
    - name: Build and push Docker image
      uses: docker/build-push-action@v5
      with:
        context: ./spring-boot-microservices-demo
        file: ./spring-boot-microservices-demo/Dockerfile
        platforms: linux/amd64,linux/arm64
        push: ${{ github.event_name == 'push' && github.ref == 'refs/heads/main' && secrets.DOCKER_HUB_USERNAME != '' && secrets.DOCKER_HUB_ACCESS_TOKEN != '' }}
        tags: ${{ steps.meta.outputs.tags }}
        labels: ${{ steps.meta.outputs.labels }}
        cache-from: type=gha
        cache-to: type=gha,mode=max
        
    - name: Docker push status
      run: |
        if [[ "${{ secrets.DOCKER_HUB_USERNAME }}" == "" || "${{ secrets.DOCKER_HUB_ACCESS_TOKEN }}" == "" ]]; then
          echo "⚠️  Docker push skipped - Docker Hub credentials not configured"
          echo "To enable Docker push, configure DOCKER_HUB_USERNAME and DOCKER_HUB_ACCESS_TOKEN secrets"
        else
          echo "✅ Docker image built and pushed successfully"
        fi
        
    - name: Upload Docker image info
      if: github.event_name == 'push' && github.ref == 'refs/heads/main' && secrets.DOCKER_HUB_USERNAME != '' && secrets.DOCKER_HUB_ACCESS_TOKEN != ''
      uses: actions/upload-artifact@v4
      with:
        name: docker-image-info
        path: |
          docker-image-digest.txt
        retention-days: 30

  security-scan:
    name: Banking Security Scan
    runs-on: ubuntu-latest
    needs: [changes, build]
    if: needs.changes.outputs.banking-service == 'true'
    
    steps:
    - name: Checkout code
      uses: actions/checkout@v4
      
    - name: Set up JDK ${{ env.JAVA_VERSION }}
      uses: actions/setup-java@v4
      with:
        java-version: ${{ env.JAVA_VERSION }}
        distribution: 'temurin'
        cache: maven
        
    - name: Cache Maven dependencies
      uses: actions/cache@v4
      with:
        path: ~/.m2
        key: ${{ runner.os }}-m2-${{ hashFiles('**/pom.xml') }}
        restore-keys: ${{ runner.os }}-m2
        
    - name: Run OWASP Dependency Check
      working-directory: ./spring-boot-microservices-demo
      run: |
        mvn org.owasp:dependency-check-maven:check \
          -DfailBuildOnCVSS=7 \
          -DskipTests=true
      continue-on-error: true
      
    - name: Upload Security Reports
      if: always()
      uses: actions/upload-artifact@v4
      with:
        name: security-reports
        path: spring-boot-microservices-demo/target/dependency-check-report.html
        retention-days: 7

  notify:
    name: Notify Pipeline Results
    runs-on: ubuntu-latest
    needs: [changes, build, test, package, docker, security-scan]
    if: always() && (needs.changes.outputs.banking-service == 'true' || needs.changes.outputs.analytics-service == 'true')
    
    steps:
    - name: Generate Pipeline Summary
      run: |
        echo "## 🏦 Portfolio Services Pipeline Results" >> $GITHUB_STEP_SUMMARY
        echo "" >> $GITHUB_STEP_SUMMARY
        echo "### Service Changes Detected:" >> $GITHUB_STEP_SUMMARY
        echo "- Banking Service: ${{ needs.changes.outputs.banking-service }}" >> $GITHUB_STEP_SUMMARY
        echo "- Analytics Service: ${{ needs.changes.outputs.analytics-service }}" >> $GITHUB_STEP_SUMMARY
        echo "" >> $GITHUB_STEP_SUMMARY
        if [ "${{ needs.changes.outputs.banking-service }}" == "true" ]; then
          echo "### Banking Service Results:" >> $GITHUB_STEP_SUMMARY
          echo "| Job | Status |" >> $GITHUB_STEP_SUMMARY
          echo "|-----|--------|" >> $GITHUB_STEP_SUMMARY
          echo "| Build | ${{ needs.build.result }} |" >> $GITHUB_STEP_SUMMARY
          echo "| Tests | ${{ needs.test.result }} |" >> $GITHUB_STEP_SUMMARY
          echo "| Package | ${{ needs.package.result }} |" >> $GITHUB_STEP_SUMMARY
          echo "| Docker | ${{ needs.docker.result }} |" >> $GITHUB_STEP_SUMMARY
          echo "| Security | ${{ needs.security-scan.result }} |" >> $GITHUB_STEP_SUMMARY
        fi
        
    - name: Notify Success
      if: |
        (needs.changes.outputs.banking-service != 'true' || 
         (needs.build.result == 'success' && needs.test.result == 'success'))
      run: |
<<<<<<< HEAD
        echo "✅ Pipeline completed successfully!"
        echo "Build: ${{ needs.build.result }}"
        echo "Tests: ${{ needs.test.result }}"
        echo "Package: ${{ needs.package.result }}"
        echo "Docker: ${{ needs.docker.result || 'skipped (no Docker Hub credentials)' }}"
        echo "Security: ${{ needs.security-scan.result }}"
=======
        echo "✅ Portfolio services pipeline completed successfully!"
        echo "Banking Service: ${{ needs.changes.outputs.banking-service }}"
        echo "Analytics Service: ${{ needs.changes.outputs.analytics-service }}"
>>>>>>> 02b91270
        
    - name: Notify Failure
      if: needs.build.result == 'failure' || needs.test.result == 'failure'
      run: |
        echo "❌ Pipeline failed!"
        echo "Build: ${{ needs.build.result }}"
        echo "Tests: ${{ needs.test.result }}"
        echo "Package: ${{ needs.package.result }}"
        echo "Docker: ${{ needs.docker.result || 'skipped (no Docker Hub credentials)' }}"
        echo "Security: ${{ needs.security-scan.result }}"
        exit 1<|MERGE_RESOLUTION|>--- conflicted
+++ resolved
@@ -328,18 +328,12 @@
         (needs.changes.outputs.banking-service != 'true' || 
          (needs.build.result == 'success' && needs.test.result == 'success'))
       run: |
-<<<<<<< HEAD
         echo "✅ Pipeline completed successfully!"
         echo "Build: ${{ needs.build.result }}"
         echo "Tests: ${{ needs.test.result }}"
         echo "Package: ${{ needs.package.result }}"
         echo "Docker: ${{ needs.docker.result || 'skipped (no Docker Hub credentials)' }}"
         echo "Security: ${{ needs.security-scan.result }}"
-=======
-        echo "✅ Portfolio services pipeline completed successfully!"
-        echo "Banking Service: ${{ needs.changes.outputs.banking-service }}"
-        echo "Analytics Service: ${{ needs.changes.outputs.analytics-service }}"
->>>>>>> 02b91270
         
     - name: Notify Failure
       if: needs.build.result == 'failure' || needs.test.result == 'failure'
